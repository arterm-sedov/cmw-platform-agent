--- conflicted
+++ resolved
@@ -1,29 +1,18 @@
 # ruff: noqa: N999
 """Templates Tools Package.
 
-<<<<<<< HEAD
 This package contains tools for managing Comindware Platform templates and records
 and listing template attributes.
-=======
-This package contains tools for managing Comindware Platform templates and records and listing
-template attributes.
->>>>>>> d4edb472
 """
 
 # Import all tool functions
+from tools.templates_tools.tool_create_edit_record import create_edit_record
 from tools.templates_tools.tool_list_attributes import list_attributes
 from tools.templates_tools.tool_list_records import list_template_records
-<<<<<<< HEAD
-from tools.templates_tools.tool_create_edit_record import create_edit_record
 from tools.templates_tools.tools_record_template import edit_or_create_record_template
 
 __all__ = [
     "create_edit_record",
-=======
-from tools.templates_tools.tools_record_template import edit_or_create_record_template
-
-__all__ = [
->>>>>>> d4edb472
     "edit_or_create_record_template",
     "list_attributes",
     "list_template_records",
